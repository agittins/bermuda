--- conflicted
+++ resolved
@@ -89,7 +89,6 @@
         self.hist_distance_by_interval = []  # updated per-interval
         self.hist_interval = []  # WARNING: This is actually "age of ad when we polled"
         self.hist_velocity = []  # Effective velocity versus previous stamped reading
-<<<<<<< HEAD
         self.stale_update_count = 0  # How many times we did an update but no new stamps were found.
         self.tx_power: float | None = None
         self.rssi_distance: float | None = None
@@ -102,7 +101,6 @@
         self.max_velocity = self.options.get(CONF_MAX_VELOCITY)
         self.smoothing_samples = self.options.get(CONF_SMOOTHING_SAMPLES)
         self.hist_dist_count = 0
-=======
         self.adverts: dict[str, list] = {
             "manufacturer_data": [],
             "service_data": [],
@@ -110,7 +108,6 @@
             "platform_data": [],
         }
 
->>>>>>> eee3e0e6
         # Just pass the rest on to update...
         self.update_advertisement(scandata)
 
@@ -124,21 +121,14 @@
         claims to have data.
         """
         # In case the scanner has changed it's details since startup:
-<<<<<<< HEAD
         scanner = scandata.scanner
         self.name: str = scanner.name
-        self.area_id: str = area_id
+        self.area_id: str = self.scanner_device.area_id
+        self.area_name = self.scanner_device.area_name
         new_stamp: float | None
-=======
-        self.name = scandata.scanner.name
-        self.area_id = self.scanner_device.area_id
-        self.area_name = self.scanner_device.area_name
-        new_stamp = None
-
->>>>>>> eee3e0e6
         # Only remote scanners log timestamps here (local usb adaptors do not),
-        if device_address in self.cached_remote_scanners or isinstance(scanner, BaseHaRemoteScanner):
-            self.cached_remote_scanners.add(device_address)
+        if scanner.source in self.cached_remote_scanners or isinstance(scanner, BaseHaRemoteScanner):
+            self.cached_remote_scanners.add(scanner.source)
             # Found a remote scanner which has timestamp history...
             self.scanner_sends_stamps = True
             # There's no API for this, so we somewhat sneakily are accessing
@@ -160,13 +150,8 @@
                 # of this scanner if it hadn't seen this device.
                 _LOGGER.error(
                     "Scanner %s has no stamp for %s - very odd.",
-<<<<<<< HEAD
                     scanner.source,
-                    device_address,
-=======
-                    scandata.scanner.source,
                     self.parent_device_address,
->>>>>>> eee3e0e6
                 )
                 new_stamp = None
         else:
@@ -193,17 +178,8 @@
 
             self.rssi = scandata.advertisement.rssi
             self.hist_rssi.insert(0, self.rssi)
-<<<<<<< HEAD
-            self.rssi_distance_raw = rssi_to_metres(
-                self.rssi + self.rssi_offset,
-                self.ref_power,
-                self.attenuation,
-            )
-            self.hist_distance.insert(0, self.rssi_distance_raw)
-=======
 
             self._update_raw_distance(reading_is_new=True)
->>>>>>> eee3e0e6
 
             # Note: this is not actually the interval between adverts,
             # but rather a function of our UPDATE_INTERVAL plus the packet
@@ -254,9 +230,6 @@
 
         self.new_stamp = new_stamp
 
-<<<<<<< HEAD
-    def new_calculate_data(self):
-=======
     def _update_raw_distance(self, reading_is_new=True) -> float:
         """
         Converts rssi to raw distance and updates history stack and
@@ -306,7 +279,6 @@
         return self._update_raw_distance(False)
 
     def calculate_data(self):
->>>>>>> eee3e0e6
         """
         Filter and update distance estimates.
 
@@ -385,7 +357,6 @@
                 peak_velocity = 0
                 # walk through the history of distances/stamps, and find
                 # the peak
-<<<<<<< HEAD
                 delta_t = velo_newstamp - self.hist_stamp[1]
                 delta_d = velo_newdistance - self.hist_distance[1]
                 if delta_t > 0:
@@ -408,36 +379,6 @@
                         if velocity > peak_velocity:
                             # but on subsequent comparisons we only care if they're faster retreats
                             peak_velocity = velocity
-=======
-                for i, old_distance in enumerate(self.hist_distance):
-                    if i == 0:
-                        # (skip the first entry since it's what we're comparing with)
-                        continue
-
-                    if self.hist_stamp[i] is None:
-                        continue  # Skip this iteration if hist_stamp[i] is None
-
-                    delta_t = velo_newstamp - self.hist_stamp[i]
-                    delta_d = velo_newdistance - old_distance
-                    if delta_t <= 0:
-                        # Additionally, skip if delta_t is zero or negative
-                        # to avoid division by zero
-                        continue
-
-                    velocity = delta_d / delta_t
-
-                    # Approach velocities are only interesting vs the previous
-                    # reading, while retreats need to be sensible over time
-                    if i == 1:
-                        # on first round we want approach or retreat velocity
-                        peak_velocity = velocity
-                        if velocity < 0:
-                            # if our new reading is an approach, we are done here
-                            # (not so for == 0 since it might still be an invalid retreat)
-                            break
-
-                    peak_velocity = max(velocity, peak_velocity)
->>>>>>> eee3e0e6
                 # we've been through the history and have peak velo retreat, or the most recent
                 # approach velo.
                 velocity = peak_velocity
@@ -447,13 +388,8 @@
 
             self.hist_velocity.insert(0, velocity)
 
-<<<<<<< HEAD
             if velocity > self.max_velocity:
-                if self.parent_device.upper() in self.options.get(CONF_DEVICES, []):
-=======
-            if velocity > self.options.get(CONF_MAX_VELOCITY):
                 if self.parent_device_address.upper() in self.options.get(CONF_DEVICES, []):
->>>>>>> eee3e0e6
                     _LOGGER.debug(
                         "This sparrow %s flies too fast (%2fm/s), ignoring",
                         self.parent_device_address,
