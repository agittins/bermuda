--- conflicted
+++ resolved
@@ -24,18 +24,6 @@
     hass: HomeAssistant, bypass_get_data, setup_bermuda_entry: MockConfigEntry
 ):
     """Test entry setup and unload."""
-<<<<<<< HEAD
-    assert isinstance(
-        hass.data[DOMAIN][setup_bermuda_entry.entry_id], BermudaDataUpdateCoordinator
-    )
-
-    # Reload the entry and assert that the data from above is still there
-    assert await hass.config_entries.async_reload(setup_bermuda_entry.entry_id)
-    assert DOMAIN in hass.data and setup_bermuda_entry.entry_id in hass.data[DOMAIN]
-    assert isinstance(
-        hass.data[DOMAIN][setup_bermuda_entry.entry_id], BermudaDataUpdateCoordinator
-    )
-=======
     # Create a mock entry so we don't have to go through config flow
     config_entry = MockConfigEntry(domain=DOMAIN, data=MOCK_CONFIG, entry_id="test")
 
@@ -52,7 +40,6 @@
     assert await async_reload_entry(hass, config_entry) is None
     assert DOMAIN in hass.data and config_entry.entry_id in hass.data[DOMAIN]
     assert isinstance(hass.data[DOMAIN][config_entry.entry_id], BermudaDataUpdateCoordinator)
->>>>>>> 3422fbac
 
     # Unload the entry and verify that the data has been removed
     assert await hass.config_entries.async_unload(setup_bermuda_entry.entry_id)
